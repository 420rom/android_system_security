--- conflicted
+++ resolved
@@ -771,23 +771,12 @@
             int32_t keySize = data.readInt32();
             int32_t flags = data.readInt32();
             Vector<sp<KeystoreArg> > args;
-<<<<<<< HEAD
-            ssize_t numArgs = data.readInt32();
-	    if (numArgs > MAX_GENERATE_ARGS) {
-		return BAD_VALUE;
-	    }
-            if (numArgs > 0) {
-                for (size_t i = 0; i < (size_t) numArgs; i++) {
-                    ssize_t inSize = data.readInt32();
-                    if (inSize >= 0 && (size_t) inSize <= data.dataAvail()) {
-                        sp<KeystoreArg> arg = new KeystoreArg(data.readInplace(inSize), inSize);
-                        args.push_back(arg);
-                    } else {
-                        args.push_back(NULL);
-=======
             int32_t argsPresent = data.readInt32();
             if (argsPresent == 1) {
                 ssize_t numArgs = data.readInt32();
+                if (numArgs > MAX_GENERATE_ARGS) {
+                    return BAD_VALUE;
+                }
                 if (numArgs > 0) {
                     for (size_t i = 0; i < (size_t) numArgs; i++) {
                         ssize_t inSize = data.readInt32();
@@ -798,7 +787,6 @@
                         } else {
                             args.push_back(NULL);
                         }
->>>>>>> 4e6d3b7f
                     }
                 }
             }
